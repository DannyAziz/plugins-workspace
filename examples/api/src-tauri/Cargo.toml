[package]
name = "api"
publish = false
version = "2.0.0-alpha.5"
description = "An example Tauri Application showcasing the api"
edition = "2021"
rust-version = { workspace = true }
license = "Apache-2.0 OR MIT"

[lib]
crate-type = [ "staticlib", "cdylib", "rlib" ]

[build-dependencies]
tauri-build = { workspace = true, features = [ "codegen", "isolation" ] }

[dependencies]
serde_json = { workspace = true }
serde = { workspace = true }
tiny_http = "0.11"
<<<<<<< HEAD
log = "0.4"
tauri-plugin-log = { path = "../../../plugins/log" }
tauri-plugin-fs = { path = "../../../plugins/fs" }
tauri-plugin-clipboard = { path = "../../../plugins/clipboard" }
tauri-plugin-dialog = { path = "../../../plugins/dialog" }
tauri-plugin-http = { path = "../../../plugins/http", features = [ "http-multipart" ] }
tauri-plugin-notification = { path = "../../../plugins/notification", features = [ "windows7-compat" ] }
tauri-plugin-shell = { path = "../../../plugins/shell" }

[target."cfg(any(target_os = \"android\", target_os = \"ios\"))".dependencies]
tauri-plugin-camera = { path = "../../../plugins/camera" }

[patch.crates-io]
tauri = { git = "https://github.com/tauri-apps/tauri", branch = "next" }
tauri-build = { git = "https://github.com/tauri-apps/tauri", branch = "next" }

[dependencies.tauri]
version = "2.0.0-alpha.8"
features = [
  "api-all",
=======
log = { workspace = true }
tauri-plugin-app = { path = "../../../plugins/app", version = "2.0.0-alpha.2" }
tauri-plugin-log = { path = "../../../plugins/log", version = "2.0.0-alpha.2" }
tauri-plugin-fs = { path = "../../../plugins/fs", version = "2.0.0-alpha.2" }
tauri-plugin-clipboard-manager = { path = "../../../plugins/clipboard-manager", version = "2.0.0-alpha.2" }
tauri-plugin-dialog = { path = "../../../plugins/dialog", version = "2.0.0-alpha.2" }
tauri-plugin-http = { path = "../../../plugins/http", features = [ "multipart" ], version = "2.0.0-alpha.3" }
tauri-plugin-notification = { path = "../../../plugins/notification", version = "2.0.0-alpha.3", features = [ "windows7-compat" ] }
tauri-plugin-os = { path = "../../../plugins/os", version = "2.0.0-alpha.2" }
tauri-plugin-process = { path = "../../../plugins/process", version = "2.0.0-alpha.2" }
tauri-plugin-shell = { path = "../../../plugins/shell", version = "2.0.0-alpha.2" }
tauri-plugin-window = { path = "../../../plugins/window", version = "2.0.0-alpha.2", features = [ "devtools", "icon-ico", "icon-png" ] }

  [dependencies.tauri]
  workspace = true
  features = [
>>>>>>> a1738b24
  "icon-ico",
  "icon-png",
  "isolation",
  "macos-private-api",
  "tray-icon",
  "protocol-asset"
]

[target."cfg(any(target_os = \"macos\", windows, target_os = \"linux\", target_os = \"dragonfly\", target_os = \"freebsd\", target_os = \"openbsd\", target_os = \"netbsd\"))".dependencies]
tauri-plugin-cli = { path = "../../../plugins/cli", version = "2.0.0-alpha.2" }
tauri-plugin-global-shortcut = { path = "../../../plugins/global-shortcut", version = "2.0.0-alpha.2" }
tauri-plugin-updater = { path = "../../../plugins/updater", version = "2.0.0-alpha.2" }

[target."cfg(any(target_os = \"android\", target_os = \"ios\"))".dependencies]
tauri-plugin-barcode-scanner = { path = "../../../plugins/barcode-scanner/", version = "2.0.0-alpha.0" }

[target."cfg(target_os = \"windows\")".dependencies]
window-shadows = "0.2"

[features]
custom-protocol = [ "tauri/custom-protocol" ]<|MERGE_RESOLUTION|>--- conflicted
+++ resolved
@@ -17,28 +17,6 @@
 serde_json = { workspace = true }
 serde = { workspace = true }
 tiny_http = "0.11"
-<<<<<<< HEAD
-log = "0.4"
-tauri-plugin-log = { path = "../../../plugins/log" }
-tauri-plugin-fs = { path = "../../../plugins/fs" }
-tauri-plugin-clipboard = { path = "../../../plugins/clipboard" }
-tauri-plugin-dialog = { path = "../../../plugins/dialog" }
-tauri-plugin-http = { path = "../../../plugins/http", features = [ "http-multipart" ] }
-tauri-plugin-notification = { path = "../../../plugins/notification", features = [ "windows7-compat" ] }
-tauri-plugin-shell = { path = "../../../plugins/shell" }
-
-[target."cfg(any(target_os = \"android\", target_os = \"ios\"))".dependencies]
-tauri-plugin-camera = { path = "../../../plugins/camera" }
-
-[patch.crates-io]
-tauri = { git = "https://github.com/tauri-apps/tauri", branch = "next" }
-tauri-build = { git = "https://github.com/tauri-apps/tauri", branch = "next" }
-
-[dependencies.tauri]
-version = "2.0.0-alpha.8"
-features = [
-  "api-all",
-=======
 log = { workspace = true }
 tauri-plugin-app = { path = "../../../plugins/app", version = "2.0.0-alpha.2" }
 tauri-plugin-log = { path = "../../../plugins/log", version = "2.0.0-alpha.2" }
@@ -55,7 +33,6 @@
   [dependencies.tauri]
   workspace = true
   features = [
->>>>>>> a1738b24
   "icon-ico",
   "icon-png",
   "isolation",
@@ -71,6 +48,7 @@
 
 [target."cfg(any(target_os = \"android\", target_os = \"ios\"))".dependencies]
 tauri-plugin-barcode-scanner = { path = "../../../plugins/barcode-scanner/", version = "2.0.0-alpha.0" }
+tauri-plugin-camera = { path = "../../../plugins/camera/", version = "1.0.0" }
 
 [target."cfg(target_os = \"windows\")".dependencies]
 window-shadows = "0.2"
