--- conflicted
+++ resolved
@@ -16,12 +16,7 @@
 [build-dependencies]
 serde = { workspace = true }
 serde_json = { workspace = true }
-<<<<<<< HEAD
-tauri = { workspace = true }
-tauri-build = { workspace = true }
-=======
 tauri-plugin = { workspace = true, features = [ "build" ] }
->>>>>>> a2339195
 
 [dependencies]
 serde = { workspace = true }
