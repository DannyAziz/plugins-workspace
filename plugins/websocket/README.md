![plugin-websocket](banner.png)

<!-- description -->

## Install

_This plugin requires a Rust version of at least **1.64**_

There are three general methods of installation that we can recommend.

1. Use crates.io and npm (easiest, and requires you to trust that our publishing pipeline worked)
2. Pull sources directly from Github using git tags / revision hashes (most secure)
3. Git submodule install this repo in your tauri project and then use file protocol to ingest the source (most secure, but inconvenient to use)

Install the Core plugin by adding the following to your `Cargo.toml` file:

`src-tauri/Cargo.toml`

```toml
[dependencies]
<<<<<<< HEAD
tauri-plugin-websocket = { git = "https://github.com/tauri-apps/plugins-workspace", branch = "next" }
=======
tauri-plugin-websocket = { git = "https://github.com/tauri-apps/plugins-workspace", branch = "v1" }
>>>>>>> dce0f02b
```

You can install the JavaScript Guest bindings using your preferred JavaScript package manager:

> Note: Since most JavaScript package managers are unable to install packages from git monorepos we provide read-only mirrors of each plugin. This makes installation option 2 more ergonomic to use.

```sh
pnpm add https://github.com/tauri-apps/tauri-plugin-websocket#next
# or
npm add https://github.com/tauri-apps/tauri-plugin-websocket#next
# or
yarn add https://github.com/tauri-apps/tauri-plugin-websocket#next
```

## Usage

First you need to register the core plugin with Tauri:

`src-tauri/src/main.rs`

```rust
fn main() {
    tauri::Builder::default()
        .plugin(tauri_plugin_websocket::init())
        .run(tauri::generate_context!())
        .expect("error while running tauri application");
}
```

Afterwards all the plugin's APIs are available through the JavaScript guest bindings:

```javascript
import { WebSocket } from 'tauri-plugin-websocket-api';

const ws = await WebSocket.connect('wss://example.com');

await ws.send('Hello World');

await ws.disconnect();
```

## Contributing

PRs accepted. Please make sure to read the Contributing Guide before making a pull request.

## License

Code: (c) 2015 - Present - The Tauri Programme within The Commons Conservancy.

MIT or MIT/Apache 2.0 where applicable.<|MERGE_RESOLUTION|>--- conflicted
+++ resolved
@@ -18,11 +18,7 @@
 
 ```toml
 [dependencies]
-<<<<<<< HEAD
-tauri-plugin-websocket = { git = "https://github.com/tauri-apps/plugins-workspace", branch = "next" }
-=======
-tauri-plugin-websocket = { git = "https://github.com/tauri-apps/plugins-workspace", branch = "v1" }
->>>>>>> dce0f02b
+tauri-plugin-websocket = { git = "https://github.com/tauri-apps/plugins-workspace", branch = "v2" }
 ```
 
 You can install the JavaScript Guest bindings using your preferred JavaScript package manager:
@@ -30,11 +26,11 @@
 > Note: Since most JavaScript package managers are unable to install packages from git monorepos we provide read-only mirrors of each plugin. This makes installation option 2 more ergonomic to use.
 
 ```sh
-pnpm add https://github.com/tauri-apps/tauri-plugin-websocket#next
+pnpm add https://github.com/tauri-apps/tauri-plugin-websocket#v2
 # or
-npm add https://github.com/tauri-apps/tauri-plugin-websocket#next
+npm add https://github.com/tauri-apps/tauri-plugin-websocket#v2
 # or
-yarn add https://github.com/tauri-apps/tauri-plugin-websocket#next
+yarn add https://github.com/tauri-apps/tauri-plugin-websocket#v2
 ```
 
 ## Usage
@@ -55,11 +51,11 @@
 Afterwards all the plugin's APIs are available through the JavaScript guest bindings:
 
 ```javascript
-import { WebSocket } from 'tauri-plugin-websocket-api';
+import { WebSocket } from "tauri-plugin-websocket-api";
 
-const ws = await WebSocket.connect('wss://example.com');
+const ws = await WebSocket.connect("wss://example.com");
 
-await ws.send('Hello World');
+await ws.send("Hello World");
 
 await ws.disconnect();
 ```
