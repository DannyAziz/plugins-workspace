<<<<<<< HEAD
![plugin-localhost](https://github.com/tauri-apps/plugins-workspace/raw/v2/plugins/localhost/banner.png)
=======
![plugin-localhost](https://github.com/tauri-apps/plugins-workspace/raw/v1/plugins/localhost/banner.png)
>>>>>>> 8c9ff2a2

Expose your apps assets through a localhost server instead of the default custom protocol.

> Note: This plugins brings considerable security risks and you should only use it if you know what your are doing. If in doubt, use the default custom protocol implementation.

## Install

_This plugin requires a Rust version of at least **1.70**_

There are three general methods of installation that we can recommend.

1. Use crates.io and npm (easiest, and requires you to trust that our publishing pipeline worked)
2. Pull sources directly from Github using git tags / revision hashes (most secure)
3. Git submodule install this repo in your tauri project and then use file protocol to ingest the source (most secure, but inconvenient to use)

Install the Core plugin by adding the following to your `Cargo.toml` file:

`src-tauri/Cargo.toml`

```toml
[dependencies]
portpicker = "0.1" # used in the example to pick a random free port
tauri-plugin-localhost = "2.0.0-alpha"
# alternatively with Git:
tauri-plugin-localhost = { git = "https://github.com/tauri-apps/plugins-workspace", branch = "v2" }
```

## Usage

First you need to register the core plugin with Tauri:

`src-tauri/src/main.rs`

```rust
use tauri::{Manager, window::WindowBuilder, WindowUrl};

fn main() {
  let port = portpicker::pick_unused_port().expect("failed to find unused port");

  tauri::Builder::default()
    .plugin(tauri_plugin_localhost::Builder::new(port).build())
    .setup(move |app| {
      app.ipc_scope().configure_remote_access(
        RemoteDomainAccessScope::new("localhost")
          .add_window("main")
      );

      let url = format!("http://localhost:{}", port).parse().unwrap();
      WindowBuilder::new(app, "main".to_string(), WindowUrl::External(url))
        .title("Localhost Example")
        .build()?;
      Ok(())
    })
    .run(tauri::generate_context!())
    .expect("error while running tauri application");
}
```

## Contributing

PRs accepted. Please make sure to read the Contributing Guide before making a pull request.

## Partners

<table>
  <tbody>
    <tr>
      <td align="center" valign="middle">
        <a href="https://crabnebula.dev" target="_blank">
          <img src="https://github.com/tauri-apps/plugins-workspace/raw/v1/.github/sponsors/crabnebula.svg" alt="CrabNebula" width="283">
        </a>
      </td>
    </tr>
  </tbody>
</table>

For the complete list of sponsors please visit our [website](https://tauri.app#sponsors) and [Open Collective](https://opencollective.com/tauri).

## License

Code: (c) 2015 - Present - The Tauri Programme within The Commons Conservancy.

MIT or MIT/Apache 2.0 where applicable.<|MERGE_RESOLUTION|>--- conflicted
+++ resolved
@@ -1,8 +1,4 @@
-<<<<<<< HEAD
 ![plugin-localhost](https://github.com/tauri-apps/plugins-workspace/raw/v2/plugins/localhost/banner.png)
-=======
-![plugin-localhost](https://github.com/tauri-apps/plugins-workspace/raw/v1/plugins/localhost/banner.png)
->>>>>>> 8c9ff2a2
 
 Expose your apps assets through a localhost server instead of the default custom protocol.
 
@@ -72,7 +68,7 @@
     <tr>
       <td align="center" valign="middle">
         <a href="https://crabnebula.dev" target="_blank">
-          <img src="https://github.com/tauri-apps/plugins-workspace/raw/v1/.github/sponsors/crabnebula.svg" alt="CrabNebula" width="283">
+          <img src="https://github.com/tauri-apps/plugins-workspace/raw/v2/.github/sponsors/crabnebula.svg" alt="CrabNebula" width="283">
         </a>
       </td>
     </tr>
